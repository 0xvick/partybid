--- conflicted
+++ resolved
@@ -1,15 +1,9 @@
 const FOURTY_EIGHT_HOURS_IN_SECONDS = 72 * 60 * 60;
 
 const MARKET_NAMES = {
-<<<<<<< HEAD
-  ZORA: 'ZORA',
-  FOUNDATION: 'FOUNDATION',
-  NOUNS: 'NOUNS',
-=======
   // ZORA: 'ZORA',
   // FOUNDATION: 'FOUNDATION',
   // NOUNS: 'NOUNS',
->>>>>>> a3760c87
   FRACTIONAL: 'FRACTIONAL'
 };
 
